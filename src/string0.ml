--- conflicted
+++ resolved
@@ -33,16 +33,6 @@
 let ( ^ ) = ( ^ )
 let capitalize = Caml.String.capitalize_ascii
 let compare = Caml.String.compare
-<<<<<<< HEAD
-
-let copy x =
-  Bytes.unsafe_to_string
-    ~no_mutation_while_string_reachable:
-      (Bytes.of_string x)
-;;
-
-=======
->>>>>>> a678184f
 let escaped = Caml.String.escaped
 let lowercase = Caml.String.lowercase_ascii
 let make = Caml.String.make
