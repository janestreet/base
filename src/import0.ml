--- conflicted
+++ resolved
@@ -45,88 +45,9 @@
 
 (* Reshuffle [Caml] so that we choose the modules using labels when available. *)
 module Caml = struct
-<<<<<<< HEAD
-
-  include Caml
-
-  module Arg = Caml.Arg (** @canonical Caml.Arg *)
-
-  module Array = Caml.StdLabels.Array (** @canonical Caml.StdLabels.Array *)
-
-  module Bool = Caml.Bool (** @canonical Caml.Bool *)
-
-  module Buffer = Caml.Buffer (** @canonical Caml.Buffer *)
-
-  module Bytes = Caml.StdLabels.Bytes (** @canonical Caml.StdLabels.Bytes *)
-
-  module Char = Caml.Char (** @canonical Caml.Char *)
-
-  module Ephemeron = Caml.Ephemeron (** @canonical Caml.Ephemeron *)
-
-  module Float = Caml.Float (** @canonical Caml.Float *)
-
-  module Format = Caml.Format (** @canonical Caml.Format *)
-
-  module Fun = Caml.Fun (** @canonical Caml.Fun *)
-
-  module Gc = Caml.Gc (** @canonical Caml.Gc *)
-
-  module Hashtbl = Caml.MoreLabels.Hashtbl (** @canonical Caml.MoreLabels.Hashtbl *)
-
-  module Int32 = Caml.Int32 (** @canonical Caml.Int32 *)
-
-  module Int = Caml.Int (** @canonical Caml.Int *)
-
-  module Int64 = Caml.Int64 (** @canonical Caml.Int64 *)
-
-  module Lazy = Caml.Lazy (** @canonical Caml.Lazy *)
-
-  module Lexing = Caml.Lexing (** @canonical Caml.Lexing *)
-
-  module List = Caml.StdLabels.List (** @canonical Caml.StdLabels.List *)
-
-  module Map = Caml.MoreLabels.Map (** @canonical Caml.MoreLabels.Map *)
-
-  module Nativeint = Caml.Nativeint (** @canonical Caml.Nativeint *)
-
-  module Obj = Caml.Obj (** @canonical Caml.Obj *)
-
-  module Option = Caml.Option (** @canonical Caml.Option *)
-
-  module Parsing = Caml.Parsing (** @canonical Caml.Parsing *)
-
-  module Printexc = Caml.Printexc (** @canonical Caml.Printexc *)
-
-  module Printf = Caml.Printf (** @canonical Caml.Printf *)
-
-  module Queue = Caml.Queue (** @canonical Caml.Queue *)
-
-  module Random = Caml.Random (** @canonical Caml.Random *)
-
-  module Result = Caml.Result (** @canonical Caml.Result *)
-
-  module Scanf = Caml.Scanf (** @canonical Caml.Scanf *)
-
-  module Seq = Caml.Seq (** @canonical Caml.Seq *)
-
-  module Set = Caml.MoreLabels.Set (** @canonical Caml.MoreLabels.Set *)
-
-  module Stack = Caml.Stack (** @canonical Caml.Stack *)
-
-  module String = Caml.StdLabels.String (** @canonical Caml.StdLabels.String *)
-
-  module Sys = Caml.Sys (** @canonical Caml.Sys *)
-
-  module Uchar = Caml.Uchar (** @canonical Caml.Uchar *)
-
-  module Unit = Caml.Unit (** @canonical Caml.Unit *)
-
-  exception Not_found = Caml.Not_found
-=======
   include Caml
   include Caml.StdLabels
   include Caml.MoreLabels
->>>>>>> a678184f
 end
 
 external ( |> ) : 'a -> ('a -> 'b) -> 'b = "%revapply"
